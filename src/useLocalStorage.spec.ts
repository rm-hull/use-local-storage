import { renderHook, act, waitFor } from "@testing-library/react";
import { vi } from "vitest";
import { useLocalStorage, Serializer } from "./useLocalStorage";
import { LocalStorageError } from "./error";

interface TestBlob<V> extends Record<string, unknown> {
  testValue: V;
}

async function delay(ms: number) {
  return new Promise((res) => setTimeout(res, ms));
}

describe("useLocalStorage", () => {
  beforeEach(() => {
    localStorage.clear();
    vi.clearAllMocks();
  });

  afterEach(() => {
    localStorage.clear();
  });

  it("should be defined", () => {
    expect(useLocalStorage).toBeDefined();
  });

  describe("Initial State", () => {
    it("should start with isLoading true", async () => {
      const { result } = renderHook(() =>
        useLocalStorage<TestBlob<string>>("test-key")
      );
      const { isLoading } = result.current;
      expect(isLoading).toBe(true);

      await waitFor(() => {
        expect(result.current.isLoading).toBe(false);
      });
    });

    it("should set isLoading to false after initialization", async () => {
      const { result } = renderHook(() =>
        useLocalStorage<TestBlob<string>>("test-key")
      );

      await waitFor(() => {
        expect(result.current.isLoading).toBe(false);
      });
    });

    it("should return undefined value when key does not exist", async () => {
      const { result } = renderHook(() =>
        useLocalStorage<TestBlob<string>>("test-key")
      );

      await waitFor(() => {
        expect(result.current.isLoading).toBe(false);
      });

      expect(result.current.value).toBeUndefined();
    });

    it("should read initial value from localStorage", async () => {
      localStorage.setItem(
        "test-key",
        JSON.stringify({ testValue: "initial-value" })
      );

      const { result } = renderHook(() =>
        useLocalStorage<TestBlob<string>>("test-key")
      );

      await waitFor(() => {
        expect(result.current.isLoading).toBe(false);
      });

      expect(result.current.value).toStrictEqual({
        testValue: "initial-value",
      });
    });

    it("should handle complex objects", async () => {
      const complexObject = {
        name: "John",
        age: 30,
        hobbies: ["reading", "coding"],
      };
      localStorage.setItem("test-key", JSON.stringify(complexObject));

      const { result } = renderHook(() =>
        useLocalStorage<typeof complexObject>("test-key")
      );

      await waitFor(() => {
        expect(result.current.isLoading).toBe(false);
      });

      expect(result.current.value).toEqual(complexObject);
    });

    it("should handle arrays", async () => {
      const array = [1, 2, 3, 4, 5];
      localStorage.setItem("test-key", JSON.stringify({ testValue: array }));

      const { result } = renderHook(() =>
        useLocalStorage<TestBlob<number[]>>("test-key")
      );

      await waitFor(() => {
        expect(result.current.isLoading).toBe(false);
      });

      expect(result.current.value).toEqual({ testValue: array });
    });

    it("should handle boolean values", async () => {
      localStorage.setItem("test-key", JSON.stringify({ testValue: true }));

      const { result } = renderHook(() =>
<<<<<<< HEAD
        useLocalStorage<TestBlob<TestBlob<boolean>>>("test-key")
=======
        useLocalStorage<TestBlob<boolean>>("test-key")
>>>>>>> 0e1c576d
      );

      await waitFor(() => {
        expect(result.current.isLoading).toBe(false);
      });

      expect(result.current.value).toStrictEqual({ testValue: true });
    });

    it("should handle number values", async () => {
      localStorage.setItem("test-key", JSON.stringify({ testValue: 42 }));

      const { result } = renderHook(() =>
        useLocalStorage<TestBlob<number>>("test-key")
      );

      await waitFor(() => {
        expect(result.current.isLoading).toBe(false);
      });

      expect(result.current.value).toStrictEqual({ testValue: 42 });
    });

    it("should handle null values", async () => {
      localStorage.setItem("test-key", JSON.stringify({ testValue: null }));

      const { result } = renderHook(() =>
        useLocalStorage<TestBlob<null>>("test-key")
      );
<<<<<<< HEAD

      await waitFor(() => {
        expect(result.current.isLoading).toBe(false);
      });

      expect(result.current.error).toBeUndefined();
      expect(result.current.value).toBeUndefined();
    });
  });

  describe("initialValue Option", () => {
    it("should use initialValue when localStorage is empty", async () => {
      const initialValue = { testValue: "default-value" };
      const { result } = renderHook(() =>
        useLocalStorage<TestBlob<string>>("test-key", { initialValue })
      );

      await waitFor(() => {
        expect(result.current.isLoading).toBe(false);
      });

      expect(result.current.value).toStrictEqual(initialValue);
      expect(localStorage.getItem("test-key")).toBeNull();
    });

    it("should prioritize localStorage value over initialValue", async () => {
      const localStorageValue = { testValue: "stored-value" };
      localStorage.setItem("test-key", JSON.stringify(localStorageValue));
      const initialValue = { testValue: "default-value" };

      const { result } = renderHook(() =>
        useLocalStorage<TestBlob<string>>("test-key", { initialValue })
      );

      await waitFor(() => {
        expect(result.current.isLoading).toBe(false);
      });

      expect(result.current.value).toStrictEqual(localStorageValue);
    });

    it("should be undefined when localStorage contains an invalid value", async () => {
      localStorage.setItem("test-key", "invalid-json");
      const initialValue = { testValue: "default-value-on-error" };

      const { result } = renderHook(() =>
        useLocalStorage<TestBlob<string>>("test-key", { initialValue })
      );
=======
>>>>>>> 0e1c576d

      await waitFor(() => {
        expect(result.current.isLoading).toBe(false);
      });

<<<<<<< HEAD
      await waitFor(() => {
        expect(result.current.error).toBeInstanceOf(LocalStorageError);
      });

      expect(result.current.value).toBeUndefined();
      expect(localStorage.getItem("test-key")).toBe("invalid-json");
=======
      expect(result.current.value).toStrictEqual({ testValue: null });
>>>>>>> 0e1c576d
    });
  });

  describe("setValue", () => {
    it("should provide a setValue function", async () => {
      const { result } = renderHook(() =>
        useLocalStorage<TestBlob<string>>("test-key")
      );
      expect(typeof result.current.setValue).toBe("function");

      await waitFor(() => {
        expect(result.current.isLoading).toBe(false);
      });
    });

    it("should update the value in localStorage", async () => {
      const { result } = renderHook(() =>
        useLocalStorage<TestBlob<string>>("test-key")
      );

      await waitFor(() => {
        expect(result.current.isLoading).toBe(false);
      });

      await act(async () => {
        await result.current.setValue({ testValue: "new-value" });
      });

      const storedValue = localStorage.getItem("test-key");
      expect(storedValue).toBe(JSON.stringify({ testValue: "new-value" }));
    });

    it("should update the hook value when setValue is called", async () => {
      const { result } = renderHook(() =>
        useLocalStorage<TestBlob<string>>("test-key")
      );

      await waitFor(() => {
        expect(result.current.isLoading).toBe(false);
      });

      await act(async () => {
        await result.current.setValue({ testValue: "new-value" });
      });

      await waitFor(() => {
        expect(result.current.value).toStrictEqual({ testValue: "new-value" });
      });
    });

    it("should remove value from localStorage when setValue is called with undefined", async () => {
      localStorage.setItem("test-key", JSON.stringify("initial-value"));

      const { result } = renderHook(() =>
        useLocalStorage<TestBlob<string>>("test-key")
      );

      await waitFor(() => {
        expect(result.current.isLoading).toBe(false);
      });

      act(() => {
        result.current.setValue(undefined);
      });

      expect(localStorage.getItem("test-key")).toBeNull();
    });

    it("should update the hook value to undefined when setValue is called with undefined", async () => {
      localStorage.setItem(
        "test-key",
        JSON.stringify({ testValue: "initial-value" })
      );

      const { result } = renderHook(() =>
        useLocalStorage<TestBlob<string>>("test-key")
      );

      await waitFor(() => {
        expect(result.current.value).toStrictEqual({
          testValue: "initial-value",
        });
      });

      act(() => {
        result.current.setValue(undefined);
      });

      await waitFor(() => {
        expect(result.current.value).toBeUndefined();
      });
    });

    it("should handle setting complex objects", async () => {
      const { result } = renderHook(() =>
        useLocalStorage<{ name: string; age: number }>("test-key")
      );

      await waitFor(() => {
        expect(result.current.isLoading).toBe(false);
      });

      const newValue = { name: "Jane", age: 25 };

      act(() => {
        result.current.setValue(newValue);
      });

      await waitFor(() => {
        expect(result.current.value).toEqual(newValue);
      });

      expect(localStorage.getItem("test-key")).toBe(JSON.stringify(newValue));
    });

    it("should dispatch custom local-storage event", async () => {
      const { result } = renderHook(() =>
        useLocalStorage<TestBlob<string>>("test-key")
      );

      await waitFor(() => {
        expect(result.current.isLoading).toBe(false);
      });

      const eventListener = vi.fn();
      window.addEventListener("local-storage", eventListener);

      act(() => {
        result.current.setValue({ testValue: "test-value" });
      });

      await waitFor(() => {
        expect(eventListener).toHaveBeenCalled();
      });

      window.removeEventListener("local-storage", eventListener);
    });
  });

  describe("Event Listeners", () => {
    it("should listen to storage events", async () => {
      const { result } = renderHook(() =>
        useLocalStorage<TestBlob<string>>("test-key")
      );

      await waitFor(() => {
        expect(result.current.isLoading).toBe(false);
      });

      act(() => {
        localStorage.setItem("test-key", JSON.stringify({testValue: "external-value"}));
        window.dispatchEvent(new Event("storage"));
      });

      await waitFor(() => {
        expect(result.current.value).toStrictEqual({testValue:"external-value"});
      });
    });

    it("should listen to custom local-storage events", async () => {
      const { result } = renderHook(() =>
        useLocalStorage<TestBlob<string>>("test-key")
      );

      await waitFor(() => {
        expect(result.current.isLoading).toBe(false);
      });

      act(() => {
        localStorage.setItem(
          "test-key",
          JSON.stringify({ testValue: "custom-event-value" })
        );
        window.dispatchEvent(new Event("local-storage"));
      });

      await waitFor(() => {
        expect(result.current.value).toStrictEqual({
          testValue: "custom-event-value",
        });
      });
    });

    it("should clean up event listeners on unmount", async () => {
      const removeEventListenerSpy = vi.spyOn(window, "removeEventListener");

      const { unmount } = renderHook(() =>
        useLocalStorage<TestBlob<string>>("test-key")
      );

      unmount();

      expect(removeEventListenerSpy).toHaveBeenCalledWith(
        "storage",
        expect.any(Function)
      );
      expect(removeEventListenerSpy).toHaveBeenCalledWith(
        "local-storage",
        expect.any(Function)
      );

      removeEventListenerSpy.mockRestore();
    });

    it("should update event listeners when key changes", async () => {
      const { result, rerender } = renderHook(
        ({ key }) => useLocalStorage<TestBlob<string>>(key),
        { initialProps: { key: "key1" } }
      );

      await waitFor(() => {
        expect(result.current.isLoading).toBe(false);
      });

      act(() => {
        result.current.setValue({ testValue: "value1" });
      });

      await waitFor(() => {
        expect(result.current.value).toStrictEqual({ testValue: "value1" });
      });

      rerender({ key: "key2" });

      await waitFor(() => {
        expect(result.current.value).toBeUndefined();
      });

      act(() => {
        localStorage.setItem("key2", JSON.stringify({ testValue: "value2" }));
        window.dispatchEvent(new Event("local-storage"));
      });

      await waitFor(() => {
        expect(result.current.value).toStrictEqual({ testValue: "value2" });
      });
    });
  });

  describe("Custom Synchronous Serializer", () => {
    const reverseSerializer: Serializer<TestBlob<string>> = {
      serialize: (value) => JSON.stringify(value).split("").reverse().join(""),
      deserialize: (value) => JSON.parse(value.split("").reverse().join("")),
    };

    it("should use custom serializer for setting value", async () => {
      const { result } = renderHook(() =>
        useLocalStorage<TestBlob<string>>("test-key", {
          serializer: reverseSerializer,
        })
      );

      await waitFor(() => {
        expect(result.current.isLoading).toBe(false);
      });

      await act(async () => {
        await result.current.setValue({ testValue: "hello" });
      });

      expect(localStorage.getItem("test-key")).toBe('}"olleh":"eulaVtset"{');
    });

    it("should use custom serializer for reading value", async () => {
      localStorage.setItem("test-key", '}"olleh":"eulaVtset"{');

      const { result } = renderHook(() =>
        useLocalStorage<TestBlob<string>>("test-key", {
          serializer: reverseSerializer,
        })
      );

      await waitFor(() => {
        expect(result.current.value).toStrictEqual({ testValue: "hello" });
      });
    });
  });

  describe("Custom Asynchronous Serializer", () => {
    const asyncSerializer: Serializer<TestBlob<string>> = {
      serialize: async (value) => {
        await delay(10);
        return JSON.stringify(value).split("").reverse().join("");
      },
      deserialize: async (value) => {
        await delay(10);
        return JSON.parse(value.split("").reverse().join(""));
      },
    };

    it("should handle async serialization", async () => {
      const { result } = renderHook(() =>
        useLocalStorage<TestBlob<string>>("test-key", {
          serializer: asyncSerializer,
        })
      );

      await waitFor(() => {
        expect(result.current.isLoading).toBe(false);
      });

      await act(async () => {
        await result.current.setValue({ testValue: "hello" });
      });

      await waitFor(() => {
        expect(localStorage.getItem("test-key")).toBe('}"olleh":"eulaVtset"{');
      });
    });

    it("should handle async deserialization", async () => {
      localStorage.setItem("test-key", '}"olleh":"eulaVtset"{');

      const { result } = renderHook(() =>
        useLocalStorage<TestBlob<string>>("test-key", {
          serializer: asyncSerializer,
        })
      );

      await waitFor(() => {
        expect(result.current.value).toStrictEqual({ testValue: "hello" });
      });
    });
  });

  describe("Multiple Hooks", () => {
    it("should sync multiple hooks with the same key", async () => {
      const { result: result1 } = renderHook(() =>
        useLocalStorage<TestBlob<string>>("shared-key")
      );
      const { result: result2 } = renderHook(() =>
        useLocalStorage<TestBlob<string>>("shared-key")
      );

      await waitFor(() => {
        expect(result1.current.isLoading).toBe(false);
        expect(result2.current.isLoading).toBe(false);
      });

      act(() => {
        result1.current.setValue({ testValue: "shared-value" });
      });

      await waitFor(() => {
        expect(result1.current.value).toStrictEqual({
          testValue: "shared-value",
        });
        expect(result2.current.value).toStrictEqual({
          testValue: "shared-value",
        });
      });
    });

    it("should not interfere with hooks using different keys", async () => {
      const { result: result1 } = renderHook(() =>
        useLocalStorage<TestBlob<string>>("key1")
      );
      const { result: result2 } = renderHook(() =>
        useLocalStorage<TestBlob<string>>("key2")
      );

      await waitFor(() => {
        expect(result1.current.isLoading).toBe(false);
        expect(result2.current.isLoading).toBe(false);
      });

      act(() => {
        result1.current.setValue({ testValue: "value1" });
      });

      await waitFor(() => {
        expect(result1.current.value).toStrictEqual({ testValue: "value1" });
      });

      expect(result2.current.value).toBeUndefined();

      act(() => {
        result2.current.setValue({ testValue: "value2" });
      });

      await waitFor(() => {
        expect(result2.current.value).toStrictEqual({ testValue: "value2" });
      });

      expect(result1.current.value).toStrictEqual({ testValue: "value1" });
    });
  });

  describe("Error Handling", () => {
    it("should handle JSON parse errors gracefully", async () => {
      localStorage.setItem("test-key", "invalid-json{");

      const { result } = renderHook(() =>
        useLocalStorage<TestBlob<string>>("test-key")
      );

      await waitFor(() => {
        expect(result.current.value).toBeUndefined();
        expect(result.current.error).toBeInstanceOf(LocalStorageError);
        expect(result.current.error?.message).toContain(
          'Error deserializing localStorage key "test-key"'
        );
      });
    });

    it("should handle serializer errors gracefully", async () => {
      const errorSerializer: Serializer<TestBlob<string>> = {
        serialize: () => {
          throw new Error("Serialization failed");
        },
        deserialize: () => {
          throw new Error("Deserialization failed");
        },
      };

      localStorage.setItem("test-key", "some-value");

      const { result } = renderHook(() =>
        useLocalStorage<TestBlob<string>>("test-key", {
          serializer: errorSerializer,
        })
      );

      await waitFor(() => {
        expect(result.current.value).toBeUndefined();
        expect(result.current.error).toBeInstanceOf(LocalStorageError);
        expect(result.current.error?.message).toContain(
          'Error deserializing localStorage key "test-key"'
        );
      });
    });

    it("should clear error when a valid value is set", async () => {
      localStorage.setItem("test-key", "invalid-json{");

      const { result } = renderHook(() =>
        useLocalStorage<TestBlob<string>>("test-key")
      );

      await waitFor(() => {
        expect(result.current.error).toBeInstanceOf(LocalStorageError);
      });

      act(() => {
        localStorage.setItem(
          "test-key",
          JSON.stringify({ testValue: "valid-value" })
        );
        window.dispatchEvent(new Event("local-storage"));
      });

      await waitFor(() => {
        expect(result.current.value).toStrictEqual({
          testValue: "valid-value",
        });
        expect(result.current.error).toBeUndefined();
      });
    });

    it("should throw LocalStorageError when serializer fails during setValue", async () => {
      const errorSerializer: Serializer<TestBlob<string>> = {
        serialize: () => {
          throw new Error("Serialization failed during set");
        },
        deserialize: (value) => ({ testValue: value }), // Deserialization won't be called in this test path
      };

      const { result } = renderHook(() =>
        useLocalStorage<TestBlob<string>>("test-key", {
          serializer: errorSerializer,
        })
      );

      await waitFor(() => {
        expect(result.current.isLoading).toBe(false);
      });

      await expect(() =>
        result.current.setValue({ testValue: "value-to-serialize" })
      ).rejects.toThrow(LocalStorageError);
      await waitFor(() => expect(localStorage.getItem("test-key")).toBeNull());
    });

    it("should throw LocalStorageError when serializer fails during deserialization", async () => {
      const errorSerializer: Serializer<TestBlob<string>> = {
        serialize: (value) => value.testValue,
        deserialize: () => {
          throw new Error("Deserialization failed during read");
        },
      };

      localStorage.setItem("test-key", "some-value");

      const { result } = renderHook(() =>
        useLocalStorage<TestBlob<string>>("test-key", {
          serializer: errorSerializer,
        })
      );

      await waitFor(() => {
        expect(result.current.isLoading).toBe(false);
      });

      expect(result.current.value).toBeUndefined();
      expect(result.current.error).toBeInstanceOf(LocalStorageError);
      expect(result.current.error?.message).toContain(
        'Error deserializing localStorage key "test-key"'
      );
      expect(result.current.error?.cause?.message).toBe(
        "Deserialization failed during read"
      );
    });
  });

  describe("setValue Callback Stability", () => {
    it("should maintain setValue reference when key does not change", async () => {
      const { result, rerender } = renderHook(() =>
        useLocalStorage<TestBlob<string>>("test-key")
      );

      await waitFor(() => {
        expect(result.current.isLoading).toBe(false);
      });

      const firstSetValue = result.current.setValue;

      rerender();

      expect(result.current.setValue).toBe(firstSetValue);
    });

    it("should update setValue reference when key changes", async () => {
      const { result, rerender } = renderHook(
        ({ key }) => useLocalStorage<TestBlob<string>>(key),
        { initialProps: { key: "key1" } }
      );

      await waitFor(() => {
        expect(result.current.isLoading).toBe(false);
      });

      const firstSetValue = result.current.setValue;

      rerender({ key: "key2" });

      await waitFor(() => {
        expect(result.current.isLoading).toBe(false);
      });

      expect(result.current.setValue).not.toBe(firstSetValue);
    });
  });

  describe("Edge Cases", () => {
    it("should handle empty string values", async () => {
      const { result } = renderHook(() =>
        useLocalStorage<TestBlob<string>>("test-key")
      );

      await waitFor(() => {
        expect(result.current.isLoading).toBe(false);
      });

      act(() => {
        result.current.setValue({ testValue: "" });
      });

      await waitFor(
        () => {
          expect(result.current.value).toStrictEqual({ testValue: "" });
        },
        { timeout: 2000 }
      );

      expect(localStorage.getItem("test-key")).toBe(
        JSON.stringify({ testValue: "" })
      );
    });

    it("should handle zero values", async () => {
      const { result } = renderHook(() =>
        useLocalStorage<TestBlob<number>>("test-key")
      );

      await waitFor(() => {
        expect(result.current.isLoading).toBe(false);
      });

      act(() => {
        result.current.setValue({ testValue: 0 });
      });

      await waitFor(
        () => {
          expect(result.current.value).toStrictEqual({ testValue: 0 });
        },
        { timeout: 2000 }
      );

      expect(localStorage.getItem("test-key")).toBe(
        JSON.stringify({ testValue: 0 })
      );
    });

    it("should handle false boolean values", async () => {
      const { result } = renderHook(() =>
        useLocalStorage<TestBlob<boolean>>("test-key")
      );

      await waitFor(() => {
        expect(result.current.isLoading).toBe(false);
      });

      act(() => {
        result.current.setValue({ testValue: false });
      });

      await waitFor(
        () => {
          expect(result.current.value).toStrictEqual({ testValue: false });
        },
        { timeout: 2000 }
      );

      expect(localStorage.getItem("test-key")).toBe(
        JSON.stringify({ testValue: false })
      );
    });

    it("should handle rapid successive setValue calls", async () => {
      const { result } = renderHook(() =>
        useLocalStorage<TestBlob<number>>("test-key")
      );

      await waitFor(() => {
        expect(result.current.isLoading).toBe(false);
      });

      act(() => {
        result.current.setValue({ testValue: 1 });
        result.current.setValue({ testValue: 2 });
        result.current.setValue({ testValue: 3 });
      });

      await waitFor(
        () => {
          expect(result.current.value).toStrictEqual({ testValue: 3 });
        },
        { timeout: 2000 }
      );

      expect(localStorage.getItem("test-key")).toBe(
        JSON.stringify({ testValue: 3 })
      );
    });

    it("should handle special characters in keys", async () => {
      const specialKey = "test-key:with@special#characters$";
      const { result } = renderHook(() =>
        useLocalStorage<TestBlob<string>>(specialKey)
      );

      await waitFor(() => {
        expect(result.current.isLoading).toBe(false);
      });

      act(() => {
        result.current.setValue({ testValue: "test-value" });
      });

      await waitFor(
        () => {
          expect(result.current.value).toStrictEqual({
            testValue: "test-value",
          });
        },
        { timeout: 2000 }
      );

      expect(localStorage.getItem(specialKey)).toBe(
        JSON.stringify({ testValue: "test-value" })
      );
    });

    it("should handle very long strings", async () => {
      const longString = "a".repeat(10000);
      const { result } = renderHook(() =>
        useLocalStorage<TestBlob<string>>("test-key")
      );

      await waitFor(() => {
        expect(result.current.isLoading).toBe(false);
      });

      act(() => {
        result.current.setValue({ testValue: longString });
      });

      await waitFor(
        () => {
          expect(result.current.value).toStrictEqual({ testValue: longString });
        },
        { timeout: 2000 }
      );
    });

    it("should handle nested objects", async () => {
      const nestedObject = {
        level1: {
          level2: {
            level3: {
              value: "deep",
            },
          },
        },
      };

      const { result } = renderHook(() =>
        useLocalStorage<typeof nestedObject>("test-key")
      );

      await waitFor(() => {
        expect(result.current.isLoading).toBe(false);
      });

      act(() => {
        result.current.setValue(nestedObject);
      });

      await waitFor(
        () => {
          expect(result.current.value).toEqual(nestedObject);
        },
        { timeout: 2000 }
      );
    });
  });
});<|MERGE_RESOLUTION|>--- conflicted
+++ resolved
@@ -117,11 +117,7 @@
       localStorage.setItem("test-key", JSON.stringify({ testValue: true }));
 
       const { result } = renderHook(() =>
-<<<<<<< HEAD
-        useLocalStorage<TestBlob<TestBlob<boolean>>>("test-key")
-=======
         useLocalStorage<TestBlob<boolean>>("test-key")
->>>>>>> 0e1c576d
       );
 
       await waitFor(() => {
@@ -151,14 +147,12 @@
       const { result } = renderHook(() =>
         useLocalStorage<TestBlob<null>>("test-key")
       );
-<<<<<<< HEAD
-
-      await waitFor(() => {
-        expect(result.current.isLoading).toBe(false);
-      });
-
-      expect(result.current.error).toBeUndefined();
-      expect(result.current.value).toBeUndefined();
+
+      await waitFor(() => {
+        expect(result.current.isLoading).toBe(false);
+      });
+
+      expect(result.current.value).toStrictEqual({ testValue: null });
     });
   });
 
@@ -200,23 +194,17 @@
       const { result } = renderHook(() =>
         useLocalStorage<TestBlob<string>>("test-key", { initialValue })
       );
-=======
->>>>>>> 0e1c576d
-
-      await waitFor(() => {
-        expect(result.current.isLoading).toBe(false);
-      });
-
-<<<<<<< HEAD
+
+      await waitFor(() => {
+        expect(result.current.isLoading).toBe(false);
+      });
+
       await waitFor(() => {
         expect(result.current.error).toBeInstanceOf(LocalStorageError);
       });
 
       expect(result.current.value).toBeUndefined();
       expect(localStorage.getItem("test-key")).toBe("invalid-json");
-=======
-      expect(result.current.value).toStrictEqual({ testValue: null });
->>>>>>> 0e1c576d
     });
   });
 
